--- conflicted
+++ resolved
@@ -99,22 +99,8 @@
 		return nil, err
 	}
 
-<<<<<<< HEAD
 	scores, err := s.arow.Classify(classifier.FeatureVector(featureVector))
-	if err != nil {
-		return nil, err
-	}
-
-	ret := make(data.Map)
-	for i, _ := range scores {
-		lscore := &scores[i]
-		ret[string(lscore.Label)] = data.Float(lscore.Score)
-	}
-	return ret, nil
-=======
-	scores, err := s.AROW.Classify(classifier.FeatureVector(featureVector))
 	return data.Map(scores), err
->>>>>>> 49915ac6
 }
 
 func lookupAROWState(ctx *core.Context, stateName string) (*arowState, error) {
